--- conflicted
+++ resolved
@@ -27,13 +27,8 @@
     "cheerio": "^1.0.0-rc.2",
     "request": "^2.88.0",
     "request-promise-native": "^1.0.5",
-<<<<<<< HEAD
     "tough-cookie": "^3.0.0",
-    "ws": "^6.1.0"
-=======
-    "tough-cookie": "^2.4.3",
     "ws": "^7.0.0"
->>>>>>> cc5b0409
   },
   "devDependencies": {
     "@babel/cli": "^7.1.2",
