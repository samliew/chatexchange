{
  "name": "chatexchange",
  "version": "0.3.0",
  "description": "A node.js wrapper for the stackexchange chat system.",
  "main": "dist/index.js",
  "scripts": {
    "docs": "rimraf docs && typedoc",
    "start": "ts-node src/index.ts",
    "build": "rimraf dist && tsc --declaration",
    "prepublish": "npm run build",
    "pretest": "npm run build",
    "test": "jest --coverage --collectCoverageFrom=src/**/*.ts --coverageReporters=lcov && tslint src/**/*.ts",
    "pretest-coveralls": "npm run build",
    "test-coveralls": "jest --coverage --collectCoverageFrom=src/**/*.ts --coverageReporters=text-lcov | coveralls && tslint src/**/*.ts"
  },
  "jest": {
    "coverageThreshold": {
      "global": {
        "branches": 60,
        "functions": 85,
        "lines": 85,
        "statements": 85
      }
    },
    "moduleFileExtensions": [
      "ts",
      "tsx",
      "js"
    ],
    "transform": {
      "\\.tsx?$": "ts-jest",
      "^.+\\.jsx?$": "babel-jest"
    }
  },
  "repository": {
    "type": "git",
    "url": "git+https://github.com/samliew/chatexchange.git"
  },
  "author": "Daniel Beaupre",
  "license": "GPL-3.0-or-later",
  "bugs": {
    "url": "https://github.com/samliew/chatexchange/issues"
  },
  "homepage": "https://github.com/samliew/chatexchange#readme",
  "dependencies": {
    "cheerio": "^1.0.0-rc.2",
    "email-validator": "^2.0.4",
    "request": "^2.88.0",
    "request-promise-native": "^1.0.5",
    "tough-cookie": "^4.0.0",
    "ws": "^7.5.0"
  },
  "devDependencies": {
    "@babel/cli": "^7.14.5",
    "@babel/core": "^7.1.2",
    "@babel/node": "^7.0.0",
    "@babel/preset-env": "^7.1.0",
    "@babel/preset-flow": "^7.0.0",
    "@types/cheerio": "^0.22.29",
    "@types/jest": "^23.3.9",
    "@types/request-promise-native": "^1.0.15",
    "@types/ws": "^7.4.5",
    "babel-core": "^7.0.0-bridge.0",
    "babel-jest": "^27.0.2",
    "coveralls": "^3.0.2",
    "jest": "^27.0.0",
    "jsdoc": "^3.5.5",
    "rimraf": "^2.6.2",
    "ts-jest": "^27.0.3",
<<<<<<< HEAD
    "tslint": "^6.1.3",
    "typedoc": "^0.21.0",
    "typescript": "^4.3.4"
=======
    "tslint": "^5.11.0",
    "typedoc": "^0.21.0",
    "typescript": "4.3.x"
>>>>>>> fa90f3dd
  }
}<|MERGE_RESOLUTION|>--- conflicted
+++ resolved
@@ -67,14 +67,8 @@
     "jsdoc": "^3.5.5",
     "rimraf": "^2.6.2",
     "ts-jest": "^27.0.3",
-<<<<<<< HEAD
     "tslint": "^6.1.3",
     "typedoc": "^0.21.0",
     "typescript": "^4.3.4"
-=======
-    "tslint": "^5.11.0",
-    "typedoc": "^0.21.0",
-    "typescript": "4.3.x"
->>>>>>> fa90f3dd
   }
 }